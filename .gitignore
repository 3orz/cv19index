--- conflicted
+++ resolved
@@ -7,8 +7,5 @@
 *.egg-info
 build
 dist
-<<<<<<< HEAD
 venv/
-=======
-/junk.ipynb
->>>>>>> 08abe22d
+/junk.ipynb